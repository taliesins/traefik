package main

import (
	"crypto/tls"
	"encoding/json"
	"fmt"
	fmtlog "log"
	"net/http"
	"os"
	"path/filepath"
	"reflect"
	"runtime"
	"strings"
	"time"

	"github.com/Sirupsen/logrus"
	"github.com/cenk/backoff"
	"github.com/containous/flaeg"
	"github.com/containous/staert"
	"github.com/containous/traefik/acme"
	"github.com/containous/traefik/cluster"
	"github.com/containous/traefik/configuration"
	"github.com/containous/traefik/job"
	"github.com/containous/traefik/log"
	"github.com/containous/traefik/provider/ecs"
	"github.com/containous/traefik/provider/kubernetes"
	"github.com/containous/traefik/safe"
	"github.com/containous/traefik/server"
	"github.com/containous/traefik/server/uuid"
	"github.com/containous/traefik/types"
	"github.com/containous/traefik/version"
	"github.com/coreos/go-systemd/daemon"
	"github.com/docker/libkv/store"
)

func main() {
	runtime.GOMAXPROCS(runtime.NumCPU())

	//traefik config inits
	traefikConfiguration := NewTraefikConfiguration()
	traefikPointersConfiguration := NewTraefikDefaultPointersConfiguration()
	//traefik Command init
	traefikCmd := &flaeg.Command{
		Name: "traefik",
		Description: `traefik is a modern HTTP reverse proxy and load balancer made to deploy microservices with ease.
Complete documentation is available at https://traefik.io`,
		Config:                traefikConfiguration,
		DefaultPointersConfig: traefikPointersConfiguration,
		Run: func() error {
			run(&traefikConfiguration.GlobalConfiguration, traefikConfiguration.ConfigFile)
			return nil
		},
	}

	//storeconfig Command init
	var kv *staert.KvSource
	var err error

	storeConfigCmd := &flaeg.Command{
		Name:                  "storeconfig",
		Description:           `Store the static traefik configuration into a Key-value stores. Traefik will not start.`,
		Config:                traefikConfiguration,
		DefaultPointersConfig: traefikPointersConfiguration,
		Run: func() error {
			if kv == nil {
				return fmt.Errorf("Error using command storeconfig, no Key-value store defined")
			}
			jsonConf, err := json.Marshal(traefikConfiguration.GlobalConfiguration)
			if err != nil {
				return err
			}
			fmtlog.Printf("Storing configuration: %s\n", jsonConf)
			err = kv.StoreConfig(traefikConfiguration.GlobalConfiguration)
			if err != nil {
				return err
			}
			if traefikConfiguration.GlobalConfiguration.ACME != nil && len(traefikConfiguration.GlobalConfiguration.ACME.StorageFile) > 0 {
				// convert ACME json file to KV store
				localStore := acme.NewLocalStore(traefikConfiguration.GlobalConfiguration.ACME.StorageFile)
				object, err := localStore.Load()
				if err != nil {
					return err
				}
				meta := cluster.NewMetadata(object)
				err = meta.Marshall()
				if err != nil {
					return err
				}
				source := staert.KvSource{
					Store:  kv,
					Prefix: traefikConfiguration.GlobalConfiguration.ACME.Storage,
				}
				err = source.StoreConfig(meta)
				if err != nil {
					return err
				}
			}
			return nil
		},
		Metadata: map[string]string{
			"parseAllSources": "true",
		},
	}

	healthCheckCmd := &flaeg.Command{
		Name:                  "healthcheck",
		Description:           `Calls traefik /ping to check health (web provider must be enabled)`,
		Config:                traefikConfiguration,
		DefaultPointersConfig: traefikPointersConfiguration,
		Run: func() error {
			traefikConfiguration.GlobalConfiguration.SetEffectiveConfiguration()

			if traefikConfiguration.Web == nil {
				fmt.Println("Please enable the web provider to use healtcheck.")
				os.Exit(1)
			}
			client := &http.Client{Timeout: 5 * time.Second}
			protocol := "http"
			if len(traefikConfiguration.Web.CertFile) > 0 {
				protocol = "https"
				tr := &http.Transport{
					TLSClientConfig: &tls.Config{InsecureSkipVerify: true},
				}
				client.Transport = tr
			}

			resp, err := client.Head(protocol + "://" + traefikConfiguration.Web.Address + traefikConfiguration.Web.Path + "ping")
			if err != nil {
				fmt.Printf("Error calling healthcheck: %s\n", err)
				os.Exit(1)
			}
			if resp.StatusCode != http.StatusOK {
				fmt.Printf("Bad healthcheck status: %s\n", resp.Status)
				os.Exit(1)
			}
			fmt.Printf("OK: %s\n", resp.Request.URL)
			os.Exit(0)
			return nil
		},
		Metadata: map[string]string{
			"parseAllSources": "true",
		},
	}

	//init flaeg source
	f := flaeg.New(traefikCmd, os.Args[1:])
	//add custom parsers
	f.AddParser(reflect.TypeOf(configuration.EntryPoints{}), &configuration.EntryPoints{})
	f.AddParser(reflect.TypeOf(configuration.DefaultEntryPoints{}), &configuration.DefaultEntryPoints{})
	f.AddParser(reflect.TypeOf(configuration.RootCAs{}), &configuration.RootCAs{})
	f.AddParser(reflect.TypeOf(types.Constraints{}), &types.Constraints{})
	f.AddParser(reflect.TypeOf(kubernetes.Namespaces{}), &kubernetes.Namespaces{})
	f.AddParser(reflect.TypeOf(ecs.Clusters{}), &ecs.Clusters{})
	f.AddParser(reflect.TypeOf([]acme.Domain{}), &acme.Domains{})
	f.AddParser(reflect.TypeOf(types.Buckets{}), &types.Buckets{})

	//add commands
	f.AddCommand(newVersionCmd())
	f.AddCommand(newBugCmd(traefikConfiguration, traefikPointersConfiguration))
	f.AddCommand(storeConfigCmd)
	f.AddCommand(healthCheckCmd)

	usedCmd, err := f.GetCommand()
	if err != nil {
		fmtlog.Println(err)
		os.Exit(-1)
	}

	if _, err := f.Parse(usedCmd); err != nil {
		fmtlog.Printf("Error parsing command: %s\n", err)
		os.Exit(-1)
	}

	//staert init
	s := staert.NewStaert(traefikCmd)
	//init toml source
	toml := staert.NewTomlSource("traefik", []string{traefikConfiguration.ConfigFile, "/etc/traefik/", "$HOME/.traefik/", "."})

	//add sources to staert
	s.AddSource(toml)
	s.AddSource(f)
	if _, err := s.LoadConfig(); err != nil {
		fmtlog.Printf("Error reading TOML config file %s : %s\n", toml.ConfigFileUsed(), err)
		os.Exit(-1)
	}

	traefikConfiguration.ConfigFile = toml.ConfigFileUsed()

	kv, err = CreateKvSource(traefikConfiguration)
	if err != nil {
		fmtlog.Printf("Error creating kv store: %s\n", err)
		os.Exit(-1)
	}

	// IF a KV Store is enable and no sub-command called in args
	if kv != nil && usedCmd == traefikCmd {
		if traefikConfiguration.Cluster == nil {
			traefikConfiguration.Cluster = &types.Cluster{Node: uuid.Get()}
		}
		if traefikConfiguration.Cluster.Store == nil {
			traefikConfiguration.Cluster.Store = &types.Store{Prefix: kv.Prefix, Store: kv.Store}
		}
		s.AddSource(kv)
		operation := func() error {
			_, err := s.LoadConfig()
			return err
		}
		notify := func(err error, time time.Duration) {
			log.Errorf("Load config error: %+v, retrying in %s", err, time)
		}
		err := backoff.RetryNotify(safe.OperationWithRecover(operation), job.NewBackOff(backoff.NewExponentialBackOff()), notify)
		if err != nil {
			fmtlog.Printf("Error loading configuration: %s\n", err)
			os.Exit(-1)
		}
	}

	if err := s.Run(); err != nil {
		fmtlog.Printf("Error running traefik: %s\n", err)
		os.Exit(-1)
	}

	os.Exit(0)
}

func run(globalConfiguration *configuration.GlobalConfiguration, configFile string) {
	configureLogging(globalConfiguration)

<<<<<<< HEAD
	if len(configFile) > 0 {
		log.Infof("Using TOML configuration file %s", configFile)
	}

	http.DefaultTransport.(*http.Transport).Proxy = http.ProxyFromEnvironment
=======
	globalConfiguration.SetEffectiveConfiguration()

	// logging
	level, err := logrus.ParseLevel(strings.ToLower(globalConfiguration.LogLevel))
	if err != nil {
		log.Error("Error getting level", err)
	}
	log.SetLevel(level)

	if len(globalConfiguration.TraefikLogsFile) > 0 {
		dir := filepath.Dir(globalConfiguration.TraefikLogsFile)
>>>>>>> f0371da8

	globalConfiguration.SetEffectiveConfiguration(configFile)

	jsonConf, _ := json.Marshal(globalConfiguration)
	log.Infof("Traefik version %s built on %s", version.Version, version.BuildDate)

	if globalConfiguration.CheckNewVersion {
		checkNewVersion()
	}

	log.Debugf("Global configuration loaded %s", string(jsonConf))
	svr := server.NewServer(*globalConfiguration)
	svr.Start()
	defer svr.Close()
	sent, err := daemon.SdNotify(false, "READY=1")
	if !sent && err != nil {
		log.Error("Fail to notify", err)
	}
	t, err := daemon.SdWatchdogEnabled(false)
	if err != nil {
		log.Error("Problem with watchdog", err)
	} else if t != 0 {
		// Send a ping each half time given
		t = t / 2
		log.Info("Watchdog activated with timer each ", t)
		safe.Go(func() {
			tick := time.Tick(t)
			for range tick {
				if ok, _ := daemon.SdNotify(false, "WATCHDOG=1"); !ok {
					log.Error("Fail to tick watchdog")
				}
			}
		})
	}
	svr.Wait()
	log.Info("Shutting down")
	logrus.Exit(0)
}

func configureLogging(globalConfiguration *configuration.GlobalConfiguration) {
	// configure default log flags
	fmtlog.SetFlags(fmtlog.Lshortfile | fmtlog.LstdFlags)

	if globalConfiguration.Debug {
		globalConfiguration.LogLevel = "DEBUG"
	}

	// configure log level
	level, err := logrus.ParseLevel(strings.ToLower(globalConfiguration.LogLevel))
	if err != nil {
		log.Error("Error getting level", err)
	}
	log.SetLevel(level)

	// configure log output file
	logFile := globalConfiguration.TraefikLogsFile
	if len(logFile) > 0 {
		log.Warn("top-level traefikLogsFile has been deprecated -- please use traefiklog.filepath")
	}
	if globalConfiguration.TraefikLog != nil && len(globalConfiguration.TraefikLog.FilePath) > 0 {
		logFile = globalConfiguration.TraefikLog.FilePath
	}

	// configure log format
	var formatter logrus.Formatter
	if globalConfiguration.TraefikLog != nil && globalConfiguration.TraefikLog.Format == "json" {
		formatter = &logrus.JSONFormatter{}
	} else {
		disableColors := false
		if len(logFile) > 0 {
			disableColors = true
		}
		formatter = &logrus.TextFormatter{DisableColors: disableColors, FullTimestamp: true, DisableSorting: true}
	}
	log.SetFormatter(formatter)

	if len(logFile) > 0 {
		dir := filepath.Dir(logFile)

		err := os.MkdirAll(dir, 0755)
		if err != nil {
			log.Errorf("Failed to create log path %s: %s", dir, err)
		}

		err = log.OpenFile(logFile)
		logrus.RegisterExitHandler(func() {
			if err := log.CloseFile(); err != nil {
				log.Error("Error closing log", err)
			}
		})
		if err != nil {
			log.Error("Error opening file", err)
		}
	}
}

// CreateKvSource creates KvSource
// TLS support is enable for Consul and Etcd backends
func CreateKvSource(traefikConfiguration *TraefikConfiguration) (*staert.KvSource, error) {
	var kv *staert.KvSource
	var kvStore store.Store
	var err error

	switch {
	case traefikConfiguration.Consul != nil:
		kvStore, err = traefikConfiguration.Consul.CreateStore()
		kv = &staert.KvSource{
			Store:  kvStore,
			Prefix: traefikConfiguration.Consul.Prefix,
		}
	case traefikConfiguration.Etcd != nil:
		kvStore, err = traefikConfiguration.Etcd.CreateStore()
		kv = &staert.KvSource{
			Store:  kvStore,
			Prefix: traefikConfiguration.Etcd.Prefix,
		}
	case traefikConfiguration.Zookeeper != nil:
		kvStore, err = traefikConfiguration.Zookeeper.CreateStore()
		kv = &staert.KvSource{
			Store:  kvStore,
			Prefix: traefikConfiguration.Zookeeper.Prefix,
		}
	case traefikConfiguration.Boltdb != nil:
		kvStore, err = traefikConfiguration.Boltdb.CreateStore()
		kv = &staert.KvSource{
			Store:  kvStore,
			Prefix: traefikConfiguration.Boltdb.Prefix,
		}
	}
	return kv, err
}

func checkNewVersion() {
	ticker := time.NewTicker(24 * time.Hour)
	safe.Go(func() {
		time.Sleep(10 * time.Minute)
		version.CheckNewVersion()
		for {
			select {
			case <-ticker.C:
				version.CheckNewVersion()
			}
		}
	})
}<|MERGE_RESOLUTION|>--- conflicted
+++ resolved
@@ -108,7 +108,7 @@
 		Config:                traefikConfiguration,
 		DefaultPointersConfig: traefikPointersConfiguration,
 		Run: func() error {
-			traefikConfiguration.GlobalConfiguration.SetEffectiveConfiguration()
+			traefikConfiguration.GlobalConfiguration.SetEffectiveConfiguration(traefikConfiguration.ConfigFile)
 
 			if traefikConfiguration.Web == nil {
 				fmt.Println("Please enable the web provider to use healtcheck.")
@@ -226,25 +226,11 @@
 func run(globalConfiguration *configuration.GlobalConfiguration, configFile string) {
 	configureLogging(globalConfiguration)
 
-<<<<<<< HEAD
 	if len(configFile) > 0 {
 		log.Infof("Using TOML configuration file %s", configFile)
 	}
 
 	http.DefaultTransport.(*http.Transport).Proxy = http.ProxyFromEnvironment
-=======
-	globalConfiguration.SetEffectiveConfiguration()
-
-	// logging
-	level, err := logrus.ParseLevel(strings.ToLower(globalConfiguration.LogLevel))
-	if err != nil {
-		log.Error("Error getting level", err)
-	}
-	log.SetLevel(level)
-
-	if len(globalConfiguration.TraefikLogsFile) > 0 {
-		dir := filepath.Dir(globalConfiguration.TraefikLogsFile)
->>>>>>> f0371da8
 
 	globalConfiguration.SetEffectiveConfiguration(configFile)
 
